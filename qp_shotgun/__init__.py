--- conflicted
+++ resolved
@@ -8,18 +8,13 @@
 
 from qiita_client import QiitaPlugin
 
-<<<<<<< HEAD
+from .humann2 import humann2_cmd
 from .qc_trim import qc_trim_cmd
-=======
-from .humann2 import humann2_cmd
->>>>>>> 7dc51164
+
 
 # Initialize the plugin
 plugin = QiitaPlugin(
     'qp-shotgun', '0.0.1', 'Analysis tools for shotgun data')
 
-<<<<<<< HEAD
-plugin.register_command(qc_trim_cmd)
-=======
 plugin.register_command(humann2_cmd)
->>>>>>> 7dc51164
+plugin.register_command(qc_trim_cmd)