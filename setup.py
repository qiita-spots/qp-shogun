--- conflicted
+++ resolved
@@ -186,17 +186,11 @@
       author_email="qiita.help@gmail.com",
       url='https://github.com/biocore/qiita',
       test_suite='nose.collector',
-<<<<<<< HEAD
       packages=['qp_shotgun', 'qp_shotgun/humann2', 'qp_shotgun/kneaddata'],
-      package_data={'qp_shotgun': ['support_files/config_file.cfg']},
-      scripts=glob('scripts/*'),
-=======
-      packages=['qp_shotgun', 'qp_shotgun/humann2'],
       package_data={'qp_shotgun': ['support_files/config_file.cfg',
                                    'scripts/db_v20/*']},
       scripts=['scripts/configure_shotgun', 'scripts/start_shotgun',
                'scripts/metaphlan2.py'],
->>>>>>> 55e37e64
       extras_require={'test': ["nose >= 0.10.1", "pep8"]},
       install_requires=['click >= 3.3', 'future', 'pandas >= 0.15', 'humann2',
                         'h5py >= 2.3.1', 'biom-format'],
