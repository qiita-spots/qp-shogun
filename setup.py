--- conflicted
+++ resolved
@@ -9,238 +9,12 @@
 # -----------------------------------------------------------------------------
 
 from setuptools import setup
-<<<<<<< HEAD
-from stat import S_IEXEC
-from os import (chdir, getcwd, chmod, rename, stat, listdir)
-from os.path import join
-from glob import glob
-from tempfile import mkdtemp
-from urllib import FancyURLopener
-from subprocess import Popen, PIPE
-from shutil import rmtree, move
-=======
->>>>>>> 9afdae98
+
 
 __version__ = "0.1.0-dev"
 
 
-<<<<<<< HEAD
-# The next block has been taken from, with minor editions:
-# https://github.com/biocore/qiime/blob/master/setup.py#L44
-#
 
-class URLOpener(FancyURLopener):
-    def http_error_default(self, url, fp, errcode, errmsg, headers):
-        raise IOError(
-            'Could not download %s\nPlease ensure the URL is valid and that '
-            'you have an active Internet connection.' % url)
-
-
-def system_call(cmd, error_msg):
-    """Call `cmd` and return whether it was successful or not.
-    This function is taken and modified from qcli (previously
-    `qcli_system_call`).
-    """
-    proc = Popen(cmd,
-                 shell=True,
-                 universal_newlines=True,
-                 stdout=PIPE,
-                 stderr=PIPE)
-    # communicate pulls all stdout/stderr from the PIPEs to
-    # avoid blocking -- don't remove this line!
-    stdout, stderr = proc.communicate()
-    return_value = proc.returncode
-
-    success = return_value == 0
-    if not success:
-        status("Unable to %s:" % error_msg)
-        status("  stdout:")
-        for line in stdout.split('\n'):
-            status("    " + line)
-        status("  stderr:")
-        for line in stderr.split('\n'):
-            status("    " + line)
-    return success
-
-
-def status(msg):
-    """Write message immediately to stdout."""
-    sys.stdout.write(msg)
-    sys.stdout.write('\n')
-    sys.stdout.flush()
-
-
-def download_file(URL, dest_dir, local_file, num_retries=4):
-    """General file downloader
-
-    Inputs:
-    URL: string to download the file from
-    dest_dir: directory where you want to download the file
-    local_file: output filename of the download
-    num_retries: number of times the function will try to download the file
-
-    Output:
-    return_code: exit status for the download 0 = success, 1 = fail
-    """
-    status('  Downloading %s...' % local_file)
-
-    url_opener = URLOpener()
-    localFP = join(dest_dir, local_file)
-    tmpDownloadFP = '%s.part' % localFP
-
-    return_code = 1
-    while num_retries > 0:
-        try:
-            tmpLocalFP, headers = url_opener.retrieve(URL, tmpDownloadFP)
-            rename(tmpDownloadFP, localFP)
-            return_code = 0
-        except IOError:
-            if num_retries == 1:
-                status('  Download of %s failed.' % URL)
-            else:
-                status('  Download failed. Trying again... %d tries remain.' %
-                       (num_retries - 1))
-            num_retries -= 1
-        else:
-            num_retries = 0
-            status('  %s downloaded successfully.' % local_file)
-    return return_code
-
-
-def download_metaphlan2():
-    """Download the metaphlan2 executable and mv to scripts directory"""
-    status("Installing metaphlan2.py ...")
-
-    cwd = getcwd()
-    scripts = join(cwd, 'scripts')
-
-    tempdir = mkdtemp()
-    URL = ('https://bitbucket.org/biobakery/metaphlan2/get/default.zip')
-    if download_file(URL, tempdir, 'metaphlan2.zip'):
-        status("Could not download MetaPhLAn, so cannot install it.\n")
-        return
-
-    chdir(tempdir)
-    try:
-        if not system_call('unzip metaphlan2.zip', 'unzip'):
-            return
-
-        # finding dir. It should be only one, thus [0]
-        md = [f for f in listdir(tempdir) if f.startswith('biobakery')][0]
-        chdir(md)
-        move('db_v20', scripts)
-        move('metaphlan2.py', scripts)
-
-        # make the file an executable file
-        fname = join(scripts, 'metaphlan2.py')
-        chmod(fname, stat(fname).st_mode | S_IEXEC)
-
-        status("metaphlan2.py installed.\n")
-    except:
-        status("metaphlan2.py could not be installed.\n")
-    finally:
-        # remove the source
-        rmtree(tempdir)
-        chdir(cwd)
-
-
-def download_fastqc():
-    """Download the fastqc executable and mv to scripts directory"""
-    status("Installing FastQC...")
-
-    cwd = getcwd()
-    scripts = join(cwd, 'scripts')
-
-    tempdir = mkdtemp()
-    URL = ('http://www.bioinformatics.babraham.ac.uk/'
-           'projects/fastqc/fastqc_v0.11.5.zip')
-    if download_file(URL, tempdir, 'fastqc.zip'):
-        status("Could not download FastQC, so cannot install it.\n")
-        return
-
-    chdir(tempdir)
-    try:
-        if not system_call('unzip fastqc.zip', 'unzip'):
-            return
-
-        # move the directory
-        md = [f for f in listdir(tempdir) if f.startswith('FastQC')][0]
-        move(md, join(scripts,'FastQC'))
-
-        # link and make executable
-        fname = join(scripts,'FastQC','fastqc')
-        symlink(fname, join(scripts,'fastqc'))        
-        chmod(fname, stat(fname).st_mode | S_IEXEC)
-
-        status("FastQC installed.\n")
-    except:
-        status("FastQC could not be installed.\n")
-    finally:
-        # remove the source
-        rmtree(tempdir)
-        chdir(cwd)
-
-
-def download_trimmomatic():
-    """Download the trimmomatic executable and mv to scripts directory"""
-    status("Installing Trimmomatic...")
-
-    cwd = getcwd()
-    scripts = join(cwd, 'scripts')
-    print("Scripts dir is located at %s" % scripts)
-
-    tempdir = mkdtemp()
-    URL = ('http://www.usadellab.org/cms/uploads/supplementary/Trimmomatic/'
-           'Trimmomatic-0.36.zip')
-    if download_file(URL, tempdir, 'trimmomatic.zip'):
-        status("Could not download Trimmomatic, so cannot install it.\n")
-        return
-
-    chdir(tempdir)
-    try:
-        if not system_call('unzip trimmomatic.zip', 'unzip'):
-            return
-
-        # move the directory
-        md = [f for f in listdir(tempdir) if f.startswith('Trimmomatic')][0]
-        move(md, join(scripts,'trimmomatic'))
-
-        # link and make executable
-        fname = glob(join(scripts,'trimmomatic','trimmomatic-*.jar'))
-        symlink(fname, join(scripts,'trimmomatic'))        
-
-        status("trimmomatic installed.\n")
-    except:
-        status("trimmomatic could not be installed.\n")
-    finally:
-        # remove the source
-        rmtree(tempdir)
-        chdir(cwd)
-
-
-
-def catch_install_errors(install_function, name):
-    try:
-        install_function()
-    except (KeyboardInterrupt, SystemExit):
-        raise
-    except:
-        exception_type, exception_value = sys.exc_info()[:2]
-        status(
-            "Skipping installation of %s due to failure while downloading, "
-            "building, or installing:\n  %s: %s\n" %
-            (name, exception_type.__name__, exception_value))
-
-# catch_install_errors(download_metaphlan2, 'metaphlan2.py')
-catch_install_errors(download_fastqc, 'FastQC')
-catch_install_errors(download_trimmomatic, 'Trimmomatic')
-
-#
-# end of block
-#
-
-=======
->>>>>>> 9afdae98
 classes = """
     Development Status :: 3 - Alpha
     License :: OSI Approved :: BSD License
@@ -269,17 +43,9 @@
       author_email="qiita.help@gmail.com",
       url='https://github.com/biocore/qiita',
       test_suite='nose.collector',
-<<<<<<< HEAD
       packages=['qp_shotgun', 'qp_shotgun/humann2', 'qp_shotgun/kneaddata'],
-      package_data={'qp_shotgun': ['support_files/config_file.cfg',
-                                   'scripts/db_v20/*']},
-      scripts=['scripts/configure_shotgun', 'scripts/start_shotgun',
-               'scripts/metaphlan2.py'],
-=======
-      packages=['qp_shotgun', 'qp_shotgun/humann2'],
       package_data={'qp_shotgun': ['support_files/config_file.cfg']},
       scripts=['scripts/configure_shotgun', 'scripts/start_shotgun'],
->>>>>>> 9afdae98
       extras_require={'test': ["nose >= 0.10.1", "pep8"]},
       install_requires=['click >= 3.3', 'future', 'pandas >= 0.15', 'humann2',
                         'h5py >= 2.3.1', 'biom-format', 'kneaddata >= 0.5.2'],
