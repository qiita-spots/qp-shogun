--- conflicted
+++ resolved
@@ -18,30 +18,18 @@
   - source activate qiita_env
   - export CONDA_BIN=/home/travis/miniconda3/bin
   - pip install sphinx sphinx-bootstrap-theme coveralls ipython[all]==2.4.1
-<<<<<<< HEAD
   # kneaddata dependencies
   - conda install --yes -c bioconda bowtie2 trimmomatic=0.36 fastqc=0.11.5
   - export TRIMMOMATIC_BIN=$(readlink -f $(which trimmomatic))
   - export TRIMMOMATIC_DIR=`dirname $TRIMMOMATIC_BIN`
   - export KD_DEMO_DB=$HOME/miniconda3/envs/qiita_env/lib/python2.7/site-packages/kneaddata/tests/data/demo_bowtie2_db/demo_db
-=======
->>>>>>> 99cc72fd
   - pip install https://github.com/biocore/qiita/archive/master.zip --process-dependency-links
   - ipython profile create qiita-general --parallel
   - qiita-env start_cluster qiita-general
   - qiita-env make --no-load-ontologies
   - export QIITA_SERVER_CERT=$PWD/miniconda3/envs/qiita_env/lib/python2.7/site-packages/qiita_core/support_files/server.crt
   - pip install https://github.com/qiita-spots/qiita_client/archive/master.zip
-<<<<<<< HEAD
-  - travis_retry pip install .
-  # - wget https://bitbucket.org/biobakery/metaphlan2/get/default.zip
-  # - unzip default.zip 'biobakery-metaphlan2*/db_v20/*' 'biobakery-metaphlan2*/metaphlan2.py'
-  - export HUMANN2_BIN=`which humann2`
-  - export HUMANN2_DIR=`dirname $HUMANN2_BIN`
-  # - mv biobakery-metaphlan2*/metaphlan2.py biobakery-metaphlan2*/db_v20 $HUMANN2_DIR
-=======
   - pip install .
->>>>>>> 99cc72fd
 before_script:
   - export MOI_CONFIG_FP=$PWD/miniconda3/envs/qiita_env/lib/python2.7/site-packages/qiita_core/support_files/config_test.cfg
   - qiita pet webserver start &
