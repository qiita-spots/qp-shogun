--- conflicted
+++ resolved
@@ -17,27 +17,19 @@
     'pandas>=0.18' 'scipy>0.13.0' 'numpy>=1.7' 'h5py>=2.3.1'
   - source activate qiita_env
   - pip install sphinx sphinx-bootstrap-theme coveralls ipython[all]==2.4.1
-<<<<<<< HEAD
-  - pip install https://github.com/biocore/qiita/archive/plugin-installation.zip
   - conda install bowtie2
-=======
   - pip install https://github.com/biocore/qiita/archive/master.zip --process-dependency-links
->>>>>>> 9afdae98
   - ipython profile create qiita-general --parallel
   - qiita-env start_cluster qiita-general
   - qiita-env make --no-load-ontologies
   - export QIITA_SERVER_CERT=$HOME/miniconda3/envs/qiita_env/lib/python2.7/site-packages/qiita_core/support_files/server.crt
   - pip install https://github.com/qiita-spots/qiita_client/archive/master.zip
-<<<<<<< HEAD
-  - travis_retry pip install . --process-dependency-links
-=======
   - travis_retry pip install .
   - wget https://bitbucket.org/biobakery/metaphlan2/get/default.zip
   - unzip default.zip 'biobakery-metaphlan2*/db_v20/*' 'biobakery-metaphlan2*/metaphlan2.py'
   - export HUMANN2_BIN=`which humann2`
   - export HUMANN2_DIR=`dirname $HUMANN2_BIN`
   - mv biobakery-metaphlan2*/metaphlan2.py biobakery-metaphlan2*/db_v20 $HUMANN2_DIR
->>>>>>> 9afdae98
 before_script:
   - export MOI_CONFIG_FP=$HOME/miniconda3/envs/qiita_env/lib/python2.7/site-packages/qiita_core/support_files/config_test.cfg
   - export PATH=$PATH:`pwd`/scripts
