--- conflicted
+++ resolved
@@ -33,10 +33,6 @@
   - pip install sphinx sphinx-bootstrap-theme coveralls
   - pip install https://github.com/qiita-spots/qiita_client/archive/master.zip
   - pip install atropos
-<<<<<<< HEAD
-  - pip install humann2
-=======
->>>>>>> 35297ef7
   - export QIITA_SERVER_CERT=$PWD/miniconda3/envs/qiita/lib/python2.7/site-packages/qiita_core/support_files/server.crt
   - pip install .
   # installing other dependencies
@@ -57,11 +53,7 @@
   - source activate qp-shotgun
   - sleep 10 # give enough time to the webserver to start
   - configure_shotgun --env-script "source activate qp-shotgun" --server-cert $QIITA_SERVER_CERT
-<<<<<<< HEAD
-  - date; travis_wait nosetests --with-doctest --with-coverage;date
-=======
   - date; travis_wait 40 nosetests --with-doctest --with-coverage;date
->>>>>>> 35297ef7
   - flake8 qp_shotgun setup.py scripts
 addons:
   postgresql: "9.3"
